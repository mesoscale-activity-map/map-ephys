--- conflicted
+++ resolved
@@ -394,23 +394,12 @@
                             f'_{r["whisker_name"]}' if r else ""
                         )
 
-<<<<<<< HEAD
-                        behav_acq.create_timeseries(
-                            name=behav_ts_name,
-                            data=position_data,
-                            timestamps=tracking_timestamps,
-                            description=f"Time series for {feature} position: {tuple(ft_attrs)}",
-                            unit="a.u.",
-                            conversion=1.0,
-                        )
-=======
                         behav_acq.create_timeseries(name=behav_ts_name,
                                                     data=position_data,
                                                     timestamps=tracking_timestamps[:position_data.shape[0]],
                                                     description=f'Time series for {feature} position: {tuple(ft_attrs)}',
                                                     unit='a.u.',
                                                     conversion=1.0)
->>>>>>> d0d0240e
 
     # =============================== BEHAVIOR TRIALS ===============================
     # ---- TrialSet ----
