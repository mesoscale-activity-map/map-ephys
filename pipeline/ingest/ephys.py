--- conflicted
+++ resolved
@@ -221,21 +221,11 @@
 
             log.info('inserting units for session {s}'.format(s=behavior['session']))
             #pdb.set_trace()
-<<<<<<< HEAD
             ephys.Unit().insert(list(dict(ekey, unit=x, unit_uid=x, unit_quality=strs[x],
                                           probe=probe_part_no, channel=int(viSite_clu[x]),
                                           unit_posx=vrPosX_clu[x], unit_posy=vrPosY_clu[x],
                                           spike_times=units[x], waveform=trWav_raw_clu[x][0])
                                      for x in unit_ids), allow_direct_insert=True)  # batch insert the units
-
-            if len(bitCodeB) < len(bitCodeE): # behavior file is shorter; e.g. seperate protocols were used; Bpod trials missing due to crash; session restarted
-                startB = np.where(bitCodeE==bitCodeB[0])[0]
-            elif len(bitCodeB) > len(bitCodeE): # behavior file is longer; e.g. only some trials are sorted, the bitcode.mat should reflect this; Sometimes SpikeGLX can skip a trial, I need to check the last trial
-                startE = np.where(bitCodeB==bitCodeE[0])[0]
-                startB = -startE
-            else:
-=======
-            ephys.Unit().insert(list(dict(ekey, unit = x, unit_uid = x, unit_quality = strs[x], unit_site = int(viSite_clu[x]), unit_posx = vrPosX_clu[x], unit_posy = vrPosY_clu[x], spike_times = units[x], unit_amp = vrVpp_uv_clu[x], unit_snr = vrSnr_clu[x], waveform = trWav_raw_clu[x][0]) for x in unit_ids), allow_direct_insert=True) # batch insert the units
 
             if spike_trials_fix is None:
                 if len(bitCodeB) < len(bitCodeE): # behavior file is shorter; e.g. seperate protocols were used; Bpod trials missing due to crash; session restarted
@@ -247,7 +237,6 @@
                     startB = 0
                     startE = 0
             else:  # XXX: under test
->>>>>>> a4345efd
                 startB = 0
                 startE = 0
 
