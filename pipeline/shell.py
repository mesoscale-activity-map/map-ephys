# map-ephys interative shell module

import os
import sys
import logging
from code import interact
from datetime import datetime
from textwrap import dedent
import time
import numpy as np
import pandas as pd
import re
import datajoint as dj
from pymysql.err import OperationalError


from pipeline import (lab, experiment, tracking, ephys, report, psth, ccf,
                      histology, export, publication, globus, foraging_analysis,
                      get_schema_name)

<<<<<<< HEAD
pipeline_modules = [lab, ccf, experiment, ephys, histology, tracking, psth,
                    publication]
=======
pipeline_modules = [lab, ccf, experiment, ephys, publication, report,
                    foraging_analysis, histology, tracking, psth]

>>>>>>> 3f13f453

log = logging.getLogger(__name__)


def usage_exit():
    print(dedent(
        '''
        usage: {} cmd args

        where 'cmd' is one of:

        {}
        ''').lstrip().rstrip().format(
            os.path.basename(sys.argv[0]),
            str().join("  - {}: {}\n".format(k, v[1])
                       for k, v in actions.items())))

    # print("usage: {p} [{c}] <args>"
    #       .format(p=os.path.basename(sys.argv[0]),
    #               c='|'.join(list(actions.keys()))))
    sys.exit(0)


def logsetup(*args):
    level_map = {
        'CRITICAL': logging.CRITICAL,
        'ERROR': logging.ERROR,
        'WARNING': logging.WARNING,
        'INFO': logging.INFO,
        'DEBUG': logging.DEBUG,
        'NOTSET': logging.NOTSET,
    }
    level = level_map[args[0]] if args else logging.INFO

    logfile = dj.config.get('custom', {'logfile': None}).get('logfile', None)

    if logfile:
        handlers = [logging.StreamHandler(), logging.FileHandler(logfile)]
    else:
        handlers = [logging.StreamHandler()]

    datefmt = '%Y-%m-%d %H:%M:%S'
    msgfmt = '%(asctime)s:%(levelname)s:%(module)s:%(funcName)s:%(message)s'

    logging.basicConfig(format=msgfmt, datefmt=datefmt, level=logging.ERROR,
                        handlers=handlers)

    log.setLevel(level)

    logging.getLogger('pipeline').setLevel(level)
    logging.getLogger('pipeline.psth').setLevel(level)
    logging.getLogger('pipeline.ccf').setLevel(level)
    logging.getLogger('pipeline.report').setLevel(level)
    logging.getLogger('pipeline.publication').setLevel(level)
    logging.getLogger('pipeline.ingest.behavior').setLevel(level)
    logging.getLogger('pipeline.ingest.ephys').setLevel(level)
    logging.getLogger('pipeline.ingest.tracking').setLevel(level)
    logging.getLogger('pipeline.ingest.histology').setLevel(level)


def ingest_behavior(*args):
    from pipeline.ingest import behavior as behavior_ingest
    behavior_ingest.BehaviorIngest().populate(display_progress=True)


def ingest_foraging_behavior(*args):
    from pipeline.ingest import behavior as behavior_ingest
    behavior_ingest.BehaviorBpodIngest().populate(
        display_progress=True, reserve_jobs=True)


def ingest_ephys(*args):
    from pipeline.ingest import ephys as ephys_ingest
    ephys_ingest.EphysIngest().populate(display_progress=True)


def ingest_tracking(*args):
    from pipeline.ingest import tracking as tracking_ingest
    tracking_ingest.TrackingIngest().populate(display_progress=True)


def ingest_histology(*args):
    from pipeline.ingest import histology as histology_ingest
    histology_ingest.HistologyIngest().populate(display_progress=True)


def ingest_all(*args):

    log.info('running auto ingest')

    ingest_behavior(args)
    ingest_ephys(args)
    ingest_tracking(args)
    ingest_histology(args)

    def_sheet = {'recording_notes_spreadsheet': None,
                 'recording_notes_sheet_name': None}

    sfile = dj.config.get('custom', def_sheet).get('recording_notes_spreadsheet')
    sname = dj.config.get('custom', def_sheet).get('recording_notes_sheet_name')

    if sfile:
        load_insertion_location(sfile, sheet_name=sname)


def load_animal(excel_fp, sheet_name='Sheet1'):
    df = pd.read_excel(excel_fp, sheet_name)
    df.columns = [cname.lower().replace(' ', '_') for cname in df.columns]

    subjects, water_restrictions, subject_ids = [], [], []
    for i, row in df.iterrows():
        if row.subject_id not in subject_ids and {'subject_id': row.subject_id} not in lab.Subject.proj():
            subject = {'subject_id': row.subject_id, 'username': row.username,
                       'cage_number': row.cage_number, 'date_of_birth': row.date_of_birth.date(),
                       'sex': row.sex, 'animal_source': row.animal_source}
            wr = {'subject_id': row.subject_id, 'water_restriction_number': row.water_restriction_number,
                  'cage_number': row.cage_number, 'wr_start_date': row.wr_start_date.date(),
                  'wr_start_weight': row.wr_start_weight}
            subject_ids.append(row.subject_id)
            subjects.append(subject)
            water_restrictions.append(wr)

    lab.Subject.insert(subjects)
    lab.WaterRestriction.insert(water_restrictions)

    log.info('Inserted {} subjects'.format(len(subjects)))
    log.info('Water restriction number: {}'.format([s['water_restriction_number'] for s in water_restrictions]))


def load_insertion_location(excel_fp, sheet_name='Sheet1'):
    from pipeline.ingest import behavior as behav_ingest
    log.info('loading probe insertions from spreadsheet {}'.format(excel_fp))

    df = pd.read_excel(excel_fp, sheet_name)
    df.columns = [cname.lower().replace(' ', '_') for cname in df.columns]

    insertion_locations = []
    recordable_brain_regions = []
    for i, row in df.iterrows():
        try:
            int(row.behaviour_time)
            valid_btime = True
        except ValueError:
            log.debug('Invalid behaviour time: {} - try single-sess per day'.format(row.behaviour_time))
            valid_btime = False

        if valid_btime:
            sess_key = experiment.Session & (
                behav_ingest.BehaviorIngest.BehaviorFile
                & {'subject_id': row.subject_id, 'session_date': row.session_date.date()}
                & 'behavior_file LIKE "%{}%{}_{:06}%"'.format(
                    row.water_restriction_number, row.session_date.date().strftime('%Y%m%d'), int(row.behaviour_time)))
        else:
            sess_key = False

        if not sess_key:
            sess_key = experiment.Session & {'subject_id': row.subject_id, 'session_date': row.session_date.date()}
            if len(sess_key) == 1:
                # case of single-session per day - ensuring session's datetime matches the filename
                # session_datetime and datetime from filename should not be more than 3 hours apart
                bf = (behav_ingest.BehaviorIngest.BehaviorFile & sess_key).fetch('behavior_file')[0]
                bf_datetime = re.search('(\d{8}_\d{6}).mat', bf).groups()[0]
                bf_datetime = datetime.strptime(bf_datetime, '%Y%m%d_%H%M%S')
                s_datetime = sess_key.proj(s_dt='cast(concat(session_date, " ", session_time) as datetime)').fetch1('s_dt')
                if abs((s_datetime - bf_datetime).total_seconds()) > 10800:  # no more than 3 hours
                    log.debug('Unmatched sess_dt ({}) and behavior_dt ({}). Skipping...'.format(s_datetime, bf_datetime))
                    continue
            else:
                continue

        pinsert_key = dict(sess_key.fetch1('KEY'), insertion_number=row.insertion_number)
        if pinsert_key in ephys.ProbeInsertion.proj():
            if not (ephys.ProbeInsertion.InsertionLocation & pinsert_key):
                insertion_locations.append(dict(pinsert_key, skull_reference=row.skull_reference,
                                                ap_location=row.ap_location, ml_location=row.ml_location,
                                                depth=row.depth, theta=row.theta, phi=row.phi, beta=row.beta))
            if not (ephys.ProbeInsertion.RecordableBrainRegion & pinsert_key):
                recordable_brain_regions.append(dict(pinsert_key, brain_area=row.brain_area,
                                                     hemisphere=row.hemisphere))

    log.debug('InsertionLocation: {}'.format(insertion_locations))
    log.debug('RecordableBrainRegion: {}'.format(recordable_brain_regions))

    ephys.ProbeInsertion.InsertionLocation.insert(insertion_locations)
    ephys.ProbeInsertion.RecordableBrainRegion.insert(recordable_brain_regions)

    log.info('load_insertion_location - Number of insertions: {}'.format(len(insertion_locations)))


def load_ccf(*args):
    ccf.CCFBrainRegion.load_regions()
    ccf.CCFAnnotation.load_ccf_annotation()


def load_meta_foraging():  
    '''
    Load metadata for the foraging task
    Adapted from Marton's code: https://github.com/rozmar/DataPipeline/blob/master/ingest/datapipeline_metadata.py
    '''
    import pathlib
    meta_dir = dj.config.get('custom', {}).get('behavior_bpod', []).get('meta_dir')
    meta_lab_dir = dj.config.get('custom', {}).get('behavior_bpod', []).get('meta_lab_dir')
    
    # --- Add experimenters ---
    print('Adding experimenters...')
    df_experimenters = pd.read_csv(pathlib.Path(meta_lab_dir) / 'Experimenter.csv')
    
    for experimenter in df_experimenters.iterrows():
        experimenter = experimenter[1]
        experimenternow = {'username':experimenter['username'],'fullname':experimenter['fullname']}
        try:
            lab.Person().insert1(experimenternow)
        except dj.errors.DuplicateError:
            print('  duplicate. experimenter: ',experimenternow['username'], ' already exists')
    
    # --- Add rigs ---
    print('Adding rigs... ')
    df_rigs = pd.read_csv(pathlib.Path(meta_lab_dir) / 'Rig.csv')
    
    for rig in df_rigs.iterrows():
        rig = rig[1]
        rignow = {'rig':rig['rig'],'room':rig['room'],'rig_description':rig['rig_description']}
        try:
            lab.Rig().insert1(rignow)
        except dj.errors.DuplicateError:
            print('  duplicate. rig: ',rignow['rig'], ' already exists')
            
    # --- Add viruses ---
    # Not implemented for now.  Han
  
    # --- Add subjects and water restrictions ---
    print('Adding subjects and water restrictions...')
    df_surgery = pd.read_csv(pathlib.Path(meta_dir) / 'Surgery.csv')
    
    # For each entry
    for item in df_surgery.iterrows():
        item = item[1]
        
        if item['project'] == 'foraging' and (item['status'] == 'training' or item['status'] == 'sacrificed'):
            
            # -- Add lab.Subject() --
            subjectdata = {
                    'subject_id': item['animal#'],
                    'cage_number': item['cage#'],
                    'date_of_birth': item['DOB'],
                    'sex': item['sex'],
                    'username': item['experimenter'],
                    }
            try:
                lab.Subject().insert1(subjectdata)
                
            except dj.errors.DuplicateError:
                print('  duplicate. animal :',item['animal#'], ' already exists')
                
            # -- Add lab.Surgery() --
            # Not implemented. Han

            # -- Virus injection --
            # Not implemented. Han
                
            # -- Add lab.WaterRestriction() --
            if item['ID']:
                # Get water restriction start date and weight
                subject_csv = pathlib.Path(meta_dir) / '{}.csv'.format(item['ID'])
                if subject_csv.exists():
                    df_wr = pd.read_csv(subject_csv)
                else:
                    print('  No metadata csv found for {}'.format(item['ID']))
                    continue
            
                wrdata = {
                        'subject_id':item['animal#'],
                        'water_restriction_number': item['ID'],
                        'cage_number': item['cage#'],
                        'wr_start_date': df_wr['Date'][0],
                        'wr_start_weight': df_wr['Weight'][0],
                        }
                try:
                    lab.WaterRestriction().insert1(wrdata)
                except dj.errors.DuplicateError:
                    print('  duplicate. water restriction:', item['ID'], ' already exists')


def populate_ephys(populate_settings={'reserve_jobs': True, 'display_progress': True}):

    log.info('experiment.PhotostimBrainRegion.populate()')
    experiment.PhotostimBrainRegion.populate(**populate_settings)

    log.info('ephys.UnitCoarseBrainLocation.populate()')
    ephys.UnitCoarseBrainLocation.populate(**populate_settings)

    log.info('ephys.UnitStat.populate()')
    ephys.UnitStat.populate(**populate_settings)

    log.info('ephys.UnitCellType.populate()')
    ephys.UnitCellType.populate(**populate_settings)


def populate_psth(populate_settings={'reserve_jobs': True, 'display_progress': True}):

    log.info('psth.UnitPsth.populate()')
    psth.UnitPsth.populate(**populate_settings)

    log.info('psth.PeriodSelectivity.populate()')
    psth.PeriodSelectivity.populate(**populate_settings)

    log.info('psth.UnitSelectivity.populate()')
    psth.UnitSelectivity.populate(**populate_settings)


def populate_foraging_analysis(populate_settings={'reserve_jobs': True, 'display_progress': True}):
    log.info('foraging_analysis.TrialStats.populate()')
    foraging_analysis.TrialStats.populate(**populate_settings)

    log.info('foraging_analysis.BlockStats.populate()')
    foraging_analysis.BlockStats.populate(**populate_settings)

    log.info('foraging_analysis.SessionTaskProtocol.populate()')
    foraging_analysis.SessionTaskProtocol.populate(**populate_settings)

    log.info('foraging_analysis.SessionStats.populate()')
    foraging_analysis.SessionStats.populate(**populate_settings)

    log.info('foraging_analysis.BlockFraction.populate()')
    foraging_analysis.BlockFraction.populate(**populate_settings)

    log.info('foraging_analysis.SessionMatching.populate()')
    foraging_analysis.SessionMatching.populate(**populate_settings)

    log.info('foraging_analysis.BlockEfficiency.populate()')
    foraging_analysis.BlockEfficiency.populate(**populate_settings)


def generate_report(populate_settings={'reserve_jobs': True, 'display_progress': True}):
    from pipeline import report
    for report_tbl in report.report_tables:
        log.info(f'Populate: {report_tbl.full_table_name}')
        report_tbl.populate(**populate_settings)


def sync_report():
    from pipeline import report
    for report_tbl in report.report_tables:
        log.info(f'Sync: {report_tbl.full_table_name} - From {report.store_location} - To {report.store_stage}')
        report_tbl.fetch()


def nuke_all():
    if 'nuclear_option' not in dj.config:
        raise RuntimeError('nuke_all() function not enabled')

    from pipeline.ingest import behavior as behavior_ingest
    from pipeline.ingest import ephys as ephys_ingest
    from pipeline.ingest import tracking as tracking_ingest
    from pipeline.ingest import histology as histology_ingest

    ingest_modules = [behavior_ingest, ephys_ingest, tracking_ingest,
                      histology_ingest]

    for m in reversed(ingest_modules):
        m.schema.drop()

    # production lab schema is not map project specific, so keep it.
    for m in reversed([m for m in pipeline_modules if m is not lab]):
        m.schema.drop()


def publication_login(*args):
    cfgname = args[0] if len(args) else 'local'

    if 'custom' in dj.config and 'globus.token' in dj.config['custom']:
        del dj.config['custom']['globus.token']

    from pipeline.globus import GlobusStorageManager

    GlobusStorageManager()

    if cfgname == 'local':
        dj.config.save_local()
    elif cfgname == 'global':
        dj.config.save_global()
    else:
        log.warning('unknown configuration {}. not saving'.format(cfgname))


def publication_publish_ephys(*args):
    publication.ArchivedRawEphys.populate()


def publication_publish_video(*args):
    publication.ArchivedTrackingVideo.populate()


def publication_discover_ephys(*args):
    publication.ArchivedRawEphys.discover()


def publication_discover_video(*args):
    publication.ArchivedTrackingVideo.discover()


def export_recording(*args):
    if not args:
        print("usage: {} export-recording \"probe key\"\n"
              "  where \"probe key\" specifies a ProbeInsertion")
        return

    ik = eval(args[0])  # "{k: v}" -> {k: v}
    fn = args[1] if len(args) > 1 else None
    export.export_recording(ik, fn)


def shell(*args):
    interact('map shell.\n\nschema modules:\n\n  - {m}\n'
             .format(m='\n  - '.join(
                 '.'.join(m.__name__.split('.')[1:])
                 for m in pipeline_modules)),
             local=globals())


def erd(*args):
    report = dj.create_virtual_module('report', get_schema_name('report'))
    mods = (ephys, lab, experiment, tracking, psth, ccf, histology,
            report, publication)
    for mod in mods:
        modname = str().join(mod.__name__.split('.')[1:])
        fname = os.path.join('images', '{}.png'.format(modname))
        print('saving', fname)
        dj.ERD(mod, context={modname: mod}).save(fname)


def automate_computation():
    from pipeline import report
    populate_settings = {'reserve_jobs': True, 'suppress_errors': True, 'display_progress': True}
    while True:
        log.info('Populate for: Ephys - PSTH - Report')
        populate_ephys(populate_settings)
        populate_psth(populate_settings)
        populate_foraging_analysis(populate_settings)
        generate_report(populate_settings)

        log.info('report.delete_outdated_session_plots()')
        try:
            report.delete_outdated_session_plots()
        except OperationalError as e:  # in case of mysql deadlock - code: 1213
            if e.args[0] == 1213:
                pass

        log.info('report.delete_outdated_project_plots()')
        try:
            report.delete_outdated_project_plots()
        except OperationalError as e:  # in case of mysql deadlock - code: 1213
            if e.args[0] == 1213:
                pass

        log.info('Delete empty ingestion tables')
        delete_empty_ingestion_tables()

        # random sleep time between 5 to 10 minutes
        sleep_time = np.random.randint(300, 600)
        log.info('Sleep: {} minutes'.format(sleep_time / 60))
        time.sleep(sleep_time)


def delete_empty_ingestion_tables():
    from pipeline.ingest import ephys as ephys_ingest
    from pipeline.ingest import tracking as tracking_ingest
    from pipeline.ingest import histology as histology_ingest

    with dj.config(safemode=False):
        try:
            (ephys_ingest.EphysIngest & (ephys_ingest.EphysIngest
                                         - ephys.ProbeInsertion).fetch('KEY')).delete()
            (tracking_ingest.TrackingIngest & (tracking_ingest.TrackingIngest
                                               - tracking.Tracking).fetch('KEY')).delete()
            (histology_ingest.HistologyIngest & (histology_ingest.HistologyIngest
                                                 - histology.ElectrodeCCFPosition).fetch('KEY')).delete()
        except OperationalError as e:  # in case of mysql deadlock - code: 1213
            if e.args[0] == 1213:
                pass


def sync_and_external_cleanup():
    if dj.config['custom'].get('allow_external_cleanup', False):
        from pipeline import report

        while True:
            log.info('Sync report')
            sync_report()
            log.info('Report "report_store" external cleanup')
            report.schema.external['report_store'].delete(delete_external_files=True)
            log.info('Delete filepath-exists error jobs')
            # This happens when workers attempt to regenerate the plots when the corresponding external files has not yet been deleted
            (report.schema.jobs & 'error_message LIKE "DataJointError: A different version of%"').delete()
            time.sleep(1800)  # once every 30 minutes
    else:
        print("allow_external_cleanup disabled, set dj.config['custom']['allow_external_cleanup'] = True to enable")


actions = {
    'ingest-behavior': (ingest_behavior, 'ingest behavior data'),
    'ingest-foraging': (ingest_behavior, 'ingest foraging behavior data'),
    'ingest-ephys': (ingest_ephys, 'ingest ephys data'),
    'ingest-tracking': (ingest_tracking, 'ingest tracking data'),
    'ingest-histology': (ingest_histology, 'ingest histology data'),
    'ingest-all': (ingest_all, 'run auto ingest job (load all types)'),
    'populate-psth': (populate_psth, 'populate psth schema'),
    'publication-login': (publication_login, 'login to globus'),
    'publication-publish-ephys': (publication_publish_ephys,
                                  'publish raw ephys data to globus'),
    'publication-publish-video': (publication_publish_video,
                                  'publish raw video data to globus'),
    'publication-discover-ephys': (publication_discover_ephys,
                                   'discover raw ephys data on globus'),
    'publication-discover-video': (publication_discover_video,
                                   'discover raw video data on globus'),
    'export-recording': (export_recording, 'export data to .mat'),
    'generate-report': (generate_report, 'run report generation logic'),
    'sync-report': (sync_report, 'sync report data locally'),
    'shell': (shell, 'interactive shell'),
    'erd': (erd, 'write DataJoint ERDs to files'),
    'load-ccf': (load_ccf, 'load CCF reference atlas'),
    'automate-computation': (automate_computation, 'run report worker job'),
    'automate-sync-and-cleanup': (sync_and_external_cleanup,
                                  'run report cleanup job'),
    'load-insertion-location': (load_insertion_location,
                                'load ProbeInsertions from .xlsx'),
    'load-animal': (load_animal, 'load subject data from .xlsx'),
    'load-meta-foraging': (load_meta_foraging, 'load foraging meta information from .csv')
}<|MERGE_RESOLUTION|>--- conflicted
+++ resolved
@@ -18,14 +18,8 @@
                       histology, export, publication, globus, foraging_analysis,
                       get_schema_name)
 
-<<<<<<< HEAD
-pipeline_modules = [lab, ccf, experiment, ephys, histology, tracking, psth,
-                    publication]
-=======
 pipeline_modules = [lab, ccf, experiment, ephys, publication, report,
                     foraging_analysis, histology, tracking, psth]
-
->>>>>>> 3f13f453
 
 log = logging.getLogger(__name__)
 
