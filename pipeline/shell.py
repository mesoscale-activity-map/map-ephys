--- conflicted
+++ resolved
@@ -150,18 +150,13 @@
     from pipeline.ingest import behavior as behav_ingest
     log.info('loading probe insertions from spreadsheet {}'.format(excel_fp))
 
-<<<<<<< HEAD
     try:
         df = pd.read_excel(excel_fp, sheet_name)
         from_excel = True
     except:
         df = pd.read_csv(excel_fp)
         from_excel = False
-        
-            
-=======
-    df = pd.read_excel(excel_fp, sheet_name, engine='openpyxl')
->>>>>>> f3c22d2d
+
     df.columns = [cname.lower().replace(' ', '_') for cname in df.columns]
 
     insertion_locations = []
