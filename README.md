# map-ephys

Mesoscale Activity Project Pipeline - [Map-Ephys](https://github.com/mesoscale-activity-map/map-ephys/)

## Overview

The MAP data pipeline is built using [DataJoint](http://datajoint.io), an
open-source framework for building scientific data pipelines. Users and data
scientists collaborate to define the structure of the pipeline with multiple
stages of data entry, acquisition, processing, and analysis.  They query data
using DataJoint\'s query language.  Experimental data streams are connected
upstream; analyses are made available to downstream applications as soon as new
data are available. DataJoint provides built-in support for parallel and
distributed batch computations. The pipeline is hosted in the [Amazon
Cloud](https://aws.amazon.com) and administered by [Vathes
LLC](https://www.vathes.com/).

![MAP Data Architecture](doc/map-data-arch.png)

The first part of the pipeline deals with entering manual data, and ingesting
and preprocessing the raw acquired data.  Static information like subject
details or experiment parameters are entered manually using
[Helium](https://mattbdean.github.io/Helium/) , a DataJoint-aware web data entry
interface.  These basic data serve as the start of the data pipeline.  From
here, behavioral data are detected as they are written to network shares by the
experimental computers and ingested into the DataJoint pipeline.  Manual spike
sorting is performed offline and separately and then detected and loaded into
the pipeline.  Bulky raw data (behavioral videos; raw ephys files) are
transferred via a separate segment of the pipeline over
[Globus/GridFTP](https://www.globus.org/) to archival storage hosted at ANL and
then removed from the source systems to free storage up space.  The archival
data transfer is managed by DataJoint as part of the pipeline itself; as a
consequence, the raw data can be easily retrieved or more widely published to
other remote users as DataJoint queries.  Additional data navigation and
retrieval interfaces are planned to facilitate more casual internal and public
access to the raw project data and provide support for publication-ready
identifiers such as [DOI](https://www.doi.org/).
 
The second part of the pipeline executes user-maintained analysis of the
acquired data.  The pipeline maintains dependencies between the data at each
stage of acquisition and processing.  As soon as any step of analysis completes
a portion of the data, it becomes available for the next step in analysis in a
distributed fashion.  Thus complex analyses are performed in discrete,
reproducible stages using Matlab or Python query interfaces. In collaborative
scenarios, private \'test\' pipeline segments are first developed and debugged and
then grafted into the main pipeline codebase via code merge/review and then made
available for more permanent or official public use within the team.
 
Cloud hosting of the project pipeline enables sharing of analysis results in
real-time to other collaborators within the project community and, in future
stages of the project, will also allow more public access to the data, both
using DataJoint and also via more casual interfaces under development. Cloud
hosting also allows centralizing the project data into a single data repository
which facilitates easier long-term data stewardship and maintenance.
 
When possible, DataJoint schemas are consistent and compatible with the
[Neurodata Without Borders (NWB)](https://www.nwb.org/) data format, a data
standard for neurophysiology data. The MAP project is currently working with
Vathes to develop interfaces between DataJoint and NWB.
 
References and further information:

- [MAP Project Code Repository](https://github.com/mesoscale-activity-map)
- [MAP Pipeline Advanced User Guide](https://github.com/mesoscale-activity-map/map-ephys/blob/master/README-advanced.md)
- [DataJoint Documentation](https://docs.datajoint.io/)
- [DataJoint Code Repositories](https://github.com/datajoint/)
- [Helium Information Page](https://mattbdean.github.io/Helium/)
- [Helium Code Repository](https://github.com/mattbdean/Helium)
- [Neurodata Without Borders](https://neurodatawithoutborders.github.io/)

## Jupyter Notebook Documentation

Several [Jupyter Notebook](http://jupyter.org/) demonstrations are available in
the `notebook` portion of repository demonstrating usage of the pipeline.

See the jupyter notebook `notebooks/Overview.ipynb` for more details.

## Local Installation and Setup

Direct installation without a source checkout can be done directly via pip:

    $ pip install git+https://github.com/mesoscale-activity-map/map-ephys/

Regular users who will be using the code for querying/analysis should
checkout the source code from git and install the package using pythons's `pip`
command. For example:

    $ git clone https://github.com/mesoscale-activity-map/map-ephys.git
    $ cd map-ephys
    $ pip install -e .

This will make the MAP pipeline modules available to your python interpreter as
'pipeline'. A convenience script, `mapshell.py` is available for basic queries
and use of administrative tasks - see the [advanced user guide][(README-advanced.md) for more details.

## Schema

The following section provides a brief overview of the DataJoint
[schemas](https://docs.datajoint.io/data-definition/Create-a-schema.html) in use
within the map-ephys pipeline, along with an
[ERD](https://docs.datajoint.io/data-definition/ERD.html) illustrating the
DataJoint tables within each schema and their relationship to each other.

### CCF

This portion of the pipeline will be used to record annotation information in the Allen Institute's [Common Coordinate Framework](http://help.brain-map.org/download/attachments/2818169/MouseCCF.pdf)

![CCF ERD](images/ccf.png)

### EPhys

This portion of the pipeline is used to store / process Electrophysiology
related records such as electrode type and position information, detected for
the MAP recordings.

![ephys ERD](images/ephys.png)

### Experiment

This portion of the pipeline is used to store / process experiment related
records such as task, event, and experiment session for for the MAP experiment.

![experiment ERD](images/experiment.png)

### Lab

This portion of the pipleine is used to store static laboratory
subject/experimentor related information such as experimenter names, subject
ID's, surgery events, etc. This portion of the schema is copied from the [MAP
Lab](https://github.com/mesoscale-activity-map/map-lab) schema; in the future
the map-ephys data kept here will be merged into a single map-lab database
shared between various experiments in the lab.

![pipeline ERD](images/lab.png)

## Publication

This portion of the pipeline is used to manage the upload/download and tracking
of raw data as published to the petrel service (see [Raw Recording File
Publication and Retrieval](#raw-recording-file-publication-and-retrieval),
below)

<<<<<<< HEAD
![publication ERD](pipeline/publication.png)
=======
![publication ERD](images/publication.png)

## Mapshell

The `mapshell.py` script contans utility functions to trigger file ingest for
behavior and ephys ingest, a facility to launch a basic python environment with
the various schema modules loaded, and a utlity to generate ERD diagrams from
the current code.

## Installation and Setup

Regular users who will be using the code for querying/analysis should
checkout the source code from git and install the package using pythons's `pip`
command. For example:

    $ git clone https://github.com/mesoscale-activity-map/map-ephys.git
    $ cd map-ephys
    $ pip install -e .

This will make the MAP pipeline modules available to your python interpreter as
'pipeline'. A convenience script, `mapshell.py` is available for basic queries
and use of administrative tasks. Account setup, test & usage synopsys using the
shell is as follows:

    $ mapshell.py shell
    Connecting chris@localhost:3306
    Please enter DataJoint username: chris
    Please enter DataJoint password: 
    map shell.

    schema modules:

    - ephys
    - lab
    - experiment
    - ccf
    - publication

    >>> lab.Person()
    *username    fullname
    +----------+ +----------+
    daveliu      Dave Liu
    (1 tuples)

    >>> dj.config.save_local()
    >>> sys.exit()
    $ mapshell.py 
    Connecting user@server:3306
    usage: mapshell.py [populateB|populateE|publish|shell|erd]

Direct installation without a source checkout may be desired for non-interactive
machines - this can be done directly via pip:

    $ pip install git+https://github.com/mesoscale-activity-map/map-ephys/

## Test configuration

For testing the schema, the dj_local_conf.json should have the following
configuration variables to modify data without affecting others' databases

  * ingest.behavior.database set to `[username]_ingestBehavior`
  * ingest.ephys.database set to `[username]_ingestEphys`
  * ccf.database set to `[username]_ccf`
  * ephys.database set to `[username]_ephys`
  * experiment.database set to `[username]_experiment`
  * lab.database set to `[username]_lab`
  * publication.database set to `[username]_publication`
  
For accessing the map database, replace `[username]` with `map`. Please note
that currently all users can write and Delete the databases.

For ingesting experiment data, the `ingest/behavior.py` and `ingest/ephys.py`
code requires the `rig_data_path` and the experimenter\'s username as found in
the `pipeline.lab.RigDataPath` and `pipeline.lab.User` tables to be specified in
the code (see below).

## Jupyter Notebook Documentation

Several [Jupyter Notebook](http://jupyter.org/) demonstrations are available in
the `notebook` portion of repository demonstrating usage of the pipeline.

See the jupyter notebook `notebooks/Overview.ipynb` for more details.

## Ingest Path Expectations

### Behavior Files

The behavior ingest logic searches the rig_data_paths for behavior files.  The
rig data paths are specified in specified dj_local_conf.json as:

    "rig_data_paths": [
        ["RRig", "/Users/chris/src/djc/map/map-sharing/unittest/behavior", "0"]
    ]

if this variable is not configured, hardcoded values in the code matching the
experimental setup will be used.

File paths conform to the pattern:

    dl7/TW_autoTrain/Session Data/dl7_TW_autoTrain_20180104_132813.mat

which is, more generally:

    {h2o}/*/Session Data/{h2o}_{training protocol}_{YYYYMMDD}_{HHMMSS}.mat
 
where:

  - `h2o` is the water restriction ID of the subject (see also `lab.Subject`)
  - `training protocol` is the training protocol used with this subject
    (see also `experiment.TaskProtocol`)
  - `YYYYMMDD` and `HHMMSS` refer to the date and time of the session.

It is assumed that each subject participates in at most 1 experimental session
per day; sessions are determined during ingest based on the combination of date
and water restricition number.
  
### Ephys Files

The ephys ingest logic searches the `ephys_data_paths` for processed ephys
data files. These are specified in dj.config.json as:

    "ephys_data_paths": [["/Users/chris/src/djc/map/map-sharing/unittest/ephys", "0"]]

if this variable is not configured, hardcoded values in the code matching
the experimental setup will be used.

File paths conform to the pattern:

    \2017-10-21-1\tw5ap_imec3_opt3_jrc.mat

which is, more generally:

    \{YYYY}-{MM}-{DD}-{N}\{h2o}_ap_imec3_opt3_jrc.mat

Where:

    - YYYY: 4-Digit Year
    - MM: 2-Digit Month
    - DD: 2-Digit Month
    - N: Probe number for this probe

Older files matched the pattern:

    {h2o}_g0_t0.imec.ap_imec3_opt3_jrc.mat
    {h2o}_g0_t0.imec.ap_imec3_opt3_jrc.mat

## Raw Recording File Publication and Retrieval

The map-ephys pipeline does *not* directly handle processing of raw reording
files into the second-stage processed data used in later stages, however, some
facility is provided for tracking raw data files and transferring them to/from
the ANL [\'petrel\'](https://www.alcf.anl.gov/petrel) faclity using the [globus toolkit](http://toolkit.globus.org/toolkit/) and [Globus Python SDK](https://globus-sdk-python.readthedocs.io/en/stable/).

### Configuration

To use this facility, a 'globus endpoint' should be configured and the
following variables set in 'dj_local_conf.json' to match the configuration:

    "globus.local_endpoint": "<uuid value>",
    "globus.local_endpoint_subdir": "<path to storage inside globus>",
    "globus.local_endpoint_local_path": "<path to storage on local filesystem>",

The local endpoint UUID value can be obtained from the `manage endpoints` screen
within the globus web interface. The `endpoint_subdir` should be set to the
desired transfer location within the endpoint (as shown in the `location` bar
within the globus web interface `transfer files` screen), and the
`endpoint_local_path` should contain the 'real' filesystem location
corresponding to this location. For example, one might have the following
configuration on a mac or linux machine:

    "globus.local_endpoint": "C40E971D-0075-4A82-B12F-8F9717762E7B",
    "globus.local_endpoint_subdir": "map/raw",
    "globus.local_endpoint_local_path": "/globus/map/raw"

Or perhaps the following on a Windows machine:

    "globus.local_endpoint": "C40E971D-0075-4A82-B12F-8F9717762E7B",
    "globus.local_endpoint_subdir": "map/raw",
    "globus.local_endpoint_local_path": "C:\\globus\\map\\raw",

please note that the `local_endpoint_subdir` should use the globus convention of
using forward slashes (`/`) for directory separation, whereas the
`local_endpont_local_path` should use whatever convention is used by the host
operating system running the map-ephys code. Please note that since the
backslash character (`\`) is treated specially within python strings, the
backslashes used in Windows-style paths should be specified twice as shown
above.

### Login to Globus

Before the globus interface can be used, an application token must be generated.
This can be done from within the 'mapshell.py' shell as follows:

    $ ./scripts/mapshell.py shell
    Connecting chris@localhost:3306
    map shell.
    
    schema modules:
    
      - ephys
      - lab
      - experiment
      - ccf
      - publication
      - ingest.behavior
      - ingest.ephys
    
    >>> publication.GlobusStorageManager()
    Please login via: https://auth.globus.org/v2/oauth2/authorize?client_id=C40E971D-0075-4A82-B12F-8F9717762E7B&redirect_uri=https%3A%2F%2Fauth.globus.org%2Fv2%2Fweb%2Fauth-code&scope=openid+profile+email+urn%3Aglobus%3Aauth%3Ascope%3Atransfer.api.globus.org%3Aall&state=_default&response_type=code&code_challenge=cb9c10826b86ff9851cf477cad554e8d01c03a2b416b0210783c544deea1f372&code_challenge_method=S256&access_type=offline
    and enter code:f881e45fc2c52929b3924863c87f88
    INFO:datajoint.settings:Setting globus.token to c00264046ac1d484ec8db2b8acfa1f21ef0c68939d0ce2d562b21eb400eefd7802676efe1ddcc665141ef56f44699
    <pipeline.globus.GlobusStorageManager object at 0x10f874780>
    >>> dj.config.save('dj_local_conf.json')

As can be seen from the above, calling `publication.GlobusStorageManager()` from
the mapshell interpreter will prompt the user to login in a web browser, and
paste an authrization code back to the script, which then completes the process
of requesting an access token. From there, the configuration is saved via the
DataJoint `dj.config.save` utility function.

This process only needs to be performed once to generate a valid
`dj_local_conf.json` file suitable for future sessions. Please note that after
login, the `dj_local_conf.json` file will contain a security sensitive access
token which should not be shared with anyone who should not have full access to
your globus account.

### Raw Recording Usage (Data Publisher)

Once the local globus endpoint has been configured, population and data transfer
of the raw data files can be performed using the `mapshell.py` utility function
`publish`, which simply wraps a call to `ArchivedRawEphysTrial.populate()`.

The population logic will look for files underneath the local storage path
matching project naming conventions for the ingested experimental sessions, and
if corresponding files are found, transfer them to petrel and log an available
entry in the publication schema. These records can then be used by users to
query and retrieve the raw data files (see below).

### Raw Recording Usage (Data Consumer)

Once the local globus endpoint has been configured, retrieval of raw data
files can be done interactively using DataJoint operations in combination
with the `.retrieve()` method of the `ArchivedRawEphysTrial` class.

For example, to fetch all raw recordings related to subject #407513,
the following DataJoint expression can be used:

    >>> (publication.ArchivedRawEphysTrial() & {'subject_id': 407513}).retrieve()

This will save the related files to the configured local globus storage path.
In the event of issues, be sure to check that the endpoint is configured as
writable. Also, to note, care should be taken not to retrieve files on the same
computer used to transmit them, lest the original files be overwritten;
Disabling the writable setting on machines used for data publication should 
help prevent this issue from occurring.

### Unit Tests

Unit tests for ingest are present in the `tests` directory and can be run using
the `nostests` command. These tests will *destructively* delete the actively
configured databases and perform data ingest and transfer tasks using the data
stored within the 'test_data' directory - as such, care should be taken not to
run the tests against the live database configuration settings.
>>>>>>> 165ee22c
<|MERGE_RESOLUTION|>--- conflicted
+++ resolved
@@ -140,270 +140,4 @@
 Publication and Retrieval](#raw-recording-file-publication-and-retrieval),
 below)
 
-<<<<<<< HEAD
-![publication ERD](pipeline/publication.png)
-=======
 ![publication ERD](images/publication.png)
-
-## Mapshell
-
-The `mapshell.py` script contans utility functions to trigger file ingest for
-behavior and ephys ingest, a facility to launch a basic python environment with
-the various schema modules loaded, and a utlity to generate ERD diagrams from
-the current code.
-
-## Installation and Setup
-
-Regular users who will be using the code for querying/analysis should
-checkout the source code from git and install the package using pythons's `pip`
-command. For example:
-
-    $ git clone https://github.com/mesoscale-activity-map/map-ephys.git
-    $ cd map-ephys
-    $ pip install -e .
-
-This will make the MAP pipeline modules available to your python interpreter as
-'pipeline'. A convenience script, `mapshell.py` is available for basic queries
-and use of administrative tasks. Account setup, test & usage synopsys using the
-shell is as follows:
-
-    $ mapshell.py shell
-    Connecting chris@localhost:3306
-    Please enter DataJoint username: chris
-    Please enter DataJoint password: 
-    map shell.
-
-    schema modules:
-
-    - ephys
-    - lab
-    - experiment
-    - ccf
-    - publication
-
-    >>> lab.Person()
-    *username    fullname
-    +----------+ +----------+
-    daveliu      Dave Liu
-    (1 tuples)
-
-    >>> dj.config.save_local()
-    >>> sys.exit()
-    $ mapshell.py 
-    Connecting user@server:3306
-    usage: mapshell.py [populateB|populateE|publish|shell|erd]
-
-Direct installation without a source checkout may be desired for non-interactive
-machines - this can be done directly via pip:
-
-    $ pip install git+https://github.com/mesoscale-activity-map/map-ephys/
-
-## Test configuration
-
-For testing the schema, the dj_local_conf.json should have the following
-configuration variables to modify data without affecting others' databases
-
-  * ingest.behavior.database set to `[username]_ingestBehavior`
-  * ingest.ephys.database set to `[username]_ingestEphys`
-  * ccf.database set to `[username]_ccf`
-  * ephys.database set to `[username]_ephys`
-  * experiment.database set to `[username]_experiment`
-  * lab.database set to `[username]_lab`
-  * publication.database set to `[username]_publication`
-  
-For accessing the map database, replace `[username]` with `map`. Please note
-that currently all users can write and Delete the databases.
-
-For ingesting experiment data, the `ingest/behavior.py` and `ingest/ephys.py`
-code requires the `rig_data_path` and the experimenter\'s username as found in
-the `pipeline.lab.RigDataPath` and `pipeline.lab.User` tables to be specified in
-the code (see below).
-
-## Jupyter Notebook Documentation
-
-Several [Jupyter Notebook](http://jupyter.org/) demonstrations are available in
-the `notebook` portion of repository demonstrating usage of the pipeline.
-
-See the jupyter notebook `notebooks/Overview.ipynb` for more details.
-
-## Ingest Path Expectations
-
-### Behavior Files
-
-The behavior ingest logic searches the rig_data_paths for behavior files.  The
-rig data paths are specified in specified dj_local_conf.json as:
-
-    "rig_data_paths": [
-        ["RRig", "/Users/chris/src/djc/map/map-sharing/unittest/behavior", "0"]
-    ]
-
-if this variable is not configured, hardcoded values in the code matching the
-experimental setup will be used.
-
-File paths conform to the pattern:
-
-    dl7/TW_autoTrain/Session Data/dl7_TW_autoTrain_20180104_132813.mat
-
-which is, more generally:
-
-    {h2o}/*/Session Data/{h2o}_{training protocol}_{YYYYMMDD}_{HHMMSS}.mat
- 
-where:
-
-  - `h2o` is the water restriction ID of the subject (see also `lab.Subject`)
-  - `training protocol` is the training protocol used with this subject
-    (see also `experiment.TaskProtocol`)
-  - `YYYYMMDD` and `HHMMSS` refer to the date and time of the session.
-
-It is assumed that each subject participates in at most 1 experimental session
-per day; sessions are determined during ingest based on the combination of date
-and water restricition number.
-  
-### Ephys Files
-
-The ephys ingest logic searches the `ephys_data_paths` for processed ephys
-data files. These are specified in dj.config.json as:
-
-    "ephys_data_paths": [["/Users/chris/src/djc/map/map-sharing/unittest/ephys", "0"]]
-
-if this variable is not configured, hardcoded values in the code matching
-the experimental setup will be used.
-
-File paths conform to the pattern:
-
-    \2017-10-21-1\tw5ap_imec3_opt3_jrc.mat
-
-which is, more generally:
-
-    \{YYYY}-{MM}-{DD}-{N}\{h2o}_ap_imec3_opt3_jrc.mat
-
-Where:
-
-    - YYYY: 4-Digit Year
-    - MM: 2-Digit Month
-    - DD: 2-Digit Month
-    - N: Probe number for this probe
-
-Older files matched the pattern:
-
-    {h2o}_g0_t0.imec.ap_imec3_opt3_jrc.mat
-    {h2o}_g0_t0.imec.ap_imec3_opt3_jrc.mat
-
-## Raw Recording File Publication and Retrieval
-
-The map-ephys pipeline does *not* directly handle processing of raw reording
-files into the second-stage processed data used in later stages, however, some
-facility is provided for tracking raw data files and transferring them to/from
-the ANL [\'petrel\'](https://www.alcf.anl.gov/petrel) faclity using the [globus toolkit](http://toolkit.globus.org/toolkit/) and [Globus Python SDK](https://globus-sdk-python.readthedocs.io/en/stable/).
-
-### Configuration
-
-To use this facility, a 'globus endpoint' should be configured and the
-following variables set in 'dj_local_conf.json' to match the configuration:
-
-    "globus.local_endpoint": "<uuid value>",
-    "globus.local_endpoint_subdir": "<path to storage inside globus>",
-    "globus.local_endpoint_local_path": "<path to storage on local filesystem>",
-
-The local endpoint UUID value can be obtained from the `manage endpoints` screen
-within the globus web interface. The `endpoint_subdir` should be set to the
-desired transfer location within the endpoint (as shown in the `location` bar
-within the globus web interface `transfer files` screen), and the
-`endpoint_local_path` should contain the 'real' filesystem location
-corresponding to this location. For example, one might have the following
-configuration on a mac or linux machine:
-
-    "globus.local_endpoint": "C40E971D-0075-4A82-B12F-8F9717762E7B",
-    "globus.local_endpoint_subdir": "map/raw",
-    "globus.local_endpoint_local_path": "/globus/map/raw"
-
-Or perhaps the following on a Windows machine:
-
-    "globus.local_endpoint": "C40E971D-0075-4A82-B12F-8F9717762E7B",
-    "globus.local_endpoint_subdir": "map/raw",
-    "globus.local_endpoint_local_path": "C:\\globus\\map\\raw",
-
-please note that the `local_endpoint_subdir` should use the globus convention of
-using forward slashes (`/`) for directory separation, whereas the
-`local_endpont_local_path` should use whatever convention is used by the host
-operating system running the map-ephys code. Please note that since the
-backslash character (`\`) is treated specially within python strings, the
-backslashes used in Windows-style paths should be specified twice as shown
-above.
-
-### Login to Globus
-
-Before the globus interface can be used, an application token must be generated.
-This can be done from within the 'mapshell.py' shell as follows:
-
-    $ ./scripts/mapshell.py shell
-    Connecting chris@localhost:3306
-    map shell.
-    
-    schema modules:
-    
-      - ephys
-      - lab
-      - experiment
-      - ccf
-      - publication
-      - ingest.behavior
-      - ingest.ephys
-    
-    >>> publication.GlobusStorageManager()
-    Please login via: https://auth.globus.org/v2/oauth2/authorize?client_id=C40E971D-0075-4A82-B12F-8F9717762E7B&redirect_uri=https%3A%2F%2Fauth.globus.org%2Fv2%2Fweb%2Fauth-code&scope=openid+profile+email+urn%3Aglobus%3Aauth%3Ascope%3Atransfer.api.globus.org%3Aall&state=_default&response_type=code&code_challenge=cb9c10826b86ff9851cf477cad554e8d01c03a2b416b0210783c544deea1f372&code_challenge_method=S256&access_type=offline
-    and enter code:f881e45fc2c52929b3924863c87f88
-    INFO:datajoint.settings:Setting globus.token to c00264046ac1d484ec8db2b8acfa1f21ef0c68939d0ce2d562b21eb400eefd7802676efe1ddcc665141ef56f44699
-    <pipeline.globus.GlobusStorageManager object at 0x10f874780>
-    >>> dj.config.save('dj_local_conf.json')
-
-As can be seen from the above, calling `publication.GlobusStorageManager()` from
-the mapshell interpreter will prompt the user to login in a web browser, and
-paste an authrization code back to the script, which then completes the process
-of requesting an access token. From there, the configuration is saved via the
-DataJoint `dj.config.save` utility function.
-
-This process only needs to be performed once to generate a valid
-`dj_local_conf.json` file suitable for future sessions. Please note that after
-login, the `dj_local_conf.json` file will contain a security sensitive access
-token which should not be shared with anyone who should not have full access to
-your globus account.
-
-### Raw Recording Usage (Data Publisher)
-
-Once the local globus endpoint has been configured, population and data transfer
-of the raw data files can be performed using the `mapshell.py` utility function
-`publish`, which simply wraps a call to `ArchivedRawEphysTrial.populate()`.
-
-The population logic will look for files underneath the local storage path
-matching project naming conventions for the ingested experimental sessions, and
-if corresponding files are found, transfer them to petrel and log an available
-entry in the publication schema. These records can then be used by users to
-query and retrieve the raw data files (see below).
-
-### Raw Recording Usage (Data Consumer)
-
-Once the local globus endpoint has been configured, retrieval of raw data
-files can be done interactively using DataJoint operations in combination
-with the `.retrieve()` method of the `ArchivedRawEphysTrial` class.
-
-For example, to fetch all raw recordings related to subject #407513,
-the following DataJoint expression can be used:
-
-    >>> (publication.ArchivedRawEphysTrial() & {'subject_id': 407513}).retrieve()
-
-This will save the related files to the configured local globus storage path.
-In the event of issues, be sure to check that the endpoint is configured as
-writable. Also, to note, care should be taken not to retrieve files on the same
-computer used to transmit them, lest the original files be overwritten;
-Disabling the writable setting on machines used for data publication should 
-help prevent this issue from occurring.
-
-### Unit Tests
-
-Unit tests for ingest are present in the `tests` directory and can be run using
-the `nostests` command. These tests will *destructively* delete the actively
-configured databases and perform data ingest and transfer tasks using the data
-stored within the 'test_data' directory - as such, care should be taken not to
-run the tests against the live database configuration settings.
->>>>>>> 165ee22c
